## 4.0.2 Hotfix
- Fixed XML docs not included in NuGet leading to no intellesense. (Closes #44)
- Fixed RawTexture.Height property being internal by making it public (Closes #45)

## 4.0.3 Hotfix
- Fixed crash in `TextureAtlas.FromRaw` where loop for slices used incorrect iterator. (Closes #52)

## 4.0.4 Hotfix
- `AnimatedSprite.Update(float)` changed to `AnimatedSprite.Update(double)` (Closes #51)
- `AnimatedTilemap.Update(float)` changed to `AnimatedTilemap.Update(double)` (Closes #51)
- `AnimatedSprite.Update(double)` and `AnimatedTilemap.Update(double)` now expect the value being passed to be a representation of elapsed seconds and not elapsed milliseconds.  This is in-line with the common use case of delta time being representative of seconds elapsed and not milliseconds elapsed. (Closes #61)

## 4.0.5 Hotfix
- `Slice.Origin` value is not set property in constructor. (Closes #64)


## 4.0.6 Hotfix
- Removed package dependency on DesktopGL (Closes #66)

## 5.0.0
- Resolved issue where reversing an `AnimatedSprite` would cause an exception.
- Added `AsepriteFileReader.Read(Stream)` method to support reading Aseprite file with `TitleContainer` stream (Closes #49)
- Added new processors for the mgcb-editor when pre-processing content using the mgcb-editor. These include: 
    - Sprite Processor
    - SpriteSheet Processor
    - TextureAtlas Processor
    - Tileset Processor
    - Tilemap Processor
    - AnimatedTileMap Processor
- Support for Aseprite 1.3-rc1
    - Support for User Data for Tiles added
        - Tile User Data can only be set in Aseprite through the LUA Scripting API at this time.
    - Support for new tag "Repeat" field added.
    - Support for new `PingPongReverse` loop direction added.
    - `Animatedsprite` instances are no longer coupled to the `AnimationTag` used to create them.  The `AnimationTag` now is only used to create the `AnimatedSprite` and after creation, properties such as `AnimatedSprite.IsReversed` affect only that instance.
    - `AnimatedSprite.Speed` property added to control rate of animation speed
    - `AnimatedSprite.Play()` added.
        - `AnimatedSprite` will need to be explicitly told to play using the `AnimatedSprite.Play` method.
        - Parameter for method provided to override the loop count
## 5.0.1
- Resolved issue where MonoGame.Aseprite.dll assembly reference was required for the MonoGame.Aseprite.Content.Pipeline.dll assembly in the mgcb-editor (Closes #76)
- `TextureRegion.TryGetSlice` and `TextureRegion.TryGetSlice&lt;T&gt;` methods added (credit: @fdrobidoux)

 ## 5.1.0
- `AsepriteCel` properties were made public (thanks @SephDB)
- `AnimatedSprite` now supports setting frame both on initial play and during playback.

## 5.1.1
- Resolved issue where using Linked Cels can cause an out of bounds exception.

## 5.1.2
- Resolves issue where AsepriteFile.TryGetSlice always returned false even when slice exists

<<<<<<< HEAD

## 5.1.3-beta-1
- Added `MonoGame.Aseprite.Configuration`
    -   When set to `false` this will assume frame index gets from the `AsepriteFile` start at index 1 and not 0.

## 5.1.3-beta-2
- Removed `MonoGame.Aserpite.Configuration`
- Moved `ZeroIndexedFrames` to be property of `AsepriteFile`
- Added unit testing for `AsepriteFile.ZeroIndexedFrames` functionality

## 5.1.3-beta-3
- Added proper support for new tile rotation introduced in Aseprite 1.3

## 5.1.3
- Added `MonoGame.Aseprite.Configuration`
    -   When set to `false` this will assume frame index gets from the `AsepriteFile` start at index 1 and not 0.
- Removed `MonoGame.Aserpite.Configuration`
- Moved `ZeroIndexedFrames` to be property of `AsepriteFile`
- Added unit testing for `AsepriteFile.ZeroIndexedFrames` functionality    
- Added proper support for new tile rotation introduced in Aseprite 1.3
- Read Old Palette Chunk for Indexed mode due to Aseprite 1.3.5 file spec change
=======
>>>>>>> 9a8eac92
    <|MERGE_RESOLUTION|>--- conflicted
+++ resolved
@@ -51,8 +51,6 @@
 ## 5.1.2
 - Resolves issue where AsepriteFile.TryGetSlice always returned false even when slice exists
 
-<<<<<<< HEAD
-
 ## 5.1.3-beta-1
 - Added `MonoGame.Aseprite.Configuration`
     -   When set to `false` this will assume frame index gets from the `AsepriteFile` start at index 1 and not 0.
@@ -73,6 +71,4 @@
 - Added unit testing for `AsepriteFile.ZeroIndexedFrames` functionality    
 - Added proper support for new tile rotation introduced in Aseprite 1.3
 - Read Old Palette Chunk for Indexed mode due to Aseprite 1.3.5 file spec change
-=======
->>>>>>> 9a8eac92
     