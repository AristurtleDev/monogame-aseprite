## 4.0.2 Hotfix
- Fixed XML docs not included in NuGet leading to no intellesense. (Closes #44)
- Fixed RawTexture.Height property being internal by making it public (Closes #45)

## 4.0.3 Hotfix
- Fixed crash in `TextureAtlas.FromRaw` where loop for slices used incorrect iterator. (Closes #52)

## 4.0.4 Hotfix
- `AnimatedSprite.Update(float)` changed to `AnimatedSprite.Update(double)` (Closes #51)
- `AnimatedTilemap.Update(float)` changed to `AnimatedTilemap.Update(double)` (Closes #51)
- `AnimatedSprite.Update(double)` and `AnimatedTilemap.Update(double)` now expect the value being passed to be a representation of elapsed seconds and not elapsed milliseconds.  This is in-line with the common use case of delta time being representative of seconds elapsed and not milliseconds elapsed. (Closes #61)

## 4.0.5 Hotfix
- `Slice.Origin` value is not set property in constructor. (Closes #64)


## 4.0.6 Hotfix
- Removed package dependency on DesktopGL (Closes #66)

## 5.0.0
- Resolved issue where reversing an `AnimatedSprite` would cause an exception.
- Added `AsepriteFileReader.Read(Stream)` method to support reading Aseprite file with `TitleContainer` stream (Closes #49)
- Added new processors for the mgcb-editor when pre-processing content using the mgcb-editor. These include: 
    - Sprite Processor
    - SpriteSheet Processor
    - TextureAtlas Processor
    - Tileset Processor
    - Tilemap Processor
    - AnimatedTileMap Processor
- Support for Aseprite 1.3-rc1
    - Support for User Data for Tiles added
        - Tile User Data can only be set in Aseprite through the LUA Scripting API at this time.
    - Support for new tag "Repeat" field added.
    - Support for new `PingPongReverse` loop direction added.
    - `Animatedsprite` instances are no longer coupled to the `AnimationTag` used to create them.  The `AnimationTag` now is only used to create the `AnimatedSprite` and after creation, properties such as `AnimatedSprite.IsReversed` affect only that instance.
    - `AnimatedSprite.Speed` property added to control rate of animation speed
    - `AnimatedSprite.Play()` added.
        - `AnimatedSprite` will need to be explicitly told to play using the `AnimatedSprite.Play` method.
        - Parameter for method provided to override the loop count
## 5.0.1
- Resolved issue where MonoGame.Aseprite.dll assembly reference was required for the MonoGame.Aseprite.Content.Pipeline.dll assembly in the mgcb-editor (Closes #76)
- `TextureRegion.TryGetSlice` and `TextureRegion.TryGetSlice&lt;T&gt;` methods added (credit: @fdrobidoux)

 ## 5.1.0
- `AsepriteCel` properties were made public (thanks @SephDB)
- `AnimatedSprite` now supports setting frame both on initial play and during playback.

## 5.1.1
- Resolved issue where using Linked Cels can cause an out of bounds exception.

## 5.1.2
- Resolves issue where AsepriteFile.TryGetSlice always returned false even when slice exists

<<<<<<< HEAD
## 5.1.3-beta-1
- Added `MonoGame.Aseprite.Configuration`
    -   When set to `false` this will assume frame index gets from the `AsepriteFile` start at index 1 and not 0.

## 5.1.3-beta-2
- Removed `MonoGame.Aserpite.Configuration`
- Moved `ZeroIndexedFrames` to be property of `AsepriteFile`
- Added unit testing for `AsepriteFile.ZeroIndexedFrames` functionality
=======
>>>>>>> 43777ddc
    <|MERGE_RESOLUTION|>--- conflicted
+++ resolved
@@ -51,7 +51,7 @@
 ## 5.1.2
 - Resolves issue where AsepriteFile.TryGetSlice always returned false even when slice exists
 
-<<<<<<< HEAD
+
 ## 5.1.3-beta-1
 - Added `MonoGame.Aseprite.Configuration`
     -   When set to `false` this will assume frame index gets from the `AsepriteFile` start at index 1 and not 0.
@@ -60,6 +60,4 @@
 - Removed `MonoGame.Aserpite.Configuration`
 - Moved `ZeroIndexedFrames` to be property of `AsepriteFile`
 - Added unit testing for `AsepriteFile.ZeroIndexedFrames` functionality
-=======
->>>>>>> 43777ddc
     